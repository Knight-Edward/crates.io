--- conflicted
+++ resolved
@@ -87,8 +87,7 @@
     }
 }
 
-<<<<<<< HEAD
-#stats{
+#stats {
     margin-left: auto;
     padding: 10px;
 
@@ -100,7 +99,9 @@
     .downloads {
         @include display-flex;
         @include align-items(center);
-=======
+    }
+}
+
 .me-subheading {
     @include display-flex;
     .right {
@@ -161,6 +162,5 @@
         font-weight: bold;
         color: rgb(216, 0, 41);
         padding: 0px 10px 10px 20px;
->>>>>>> 086249c4
     }
 }