--- conflicted
+++ resolved
@@ -48,21 +48,6 @@
 
 #[test]
 fn show() {
-<<<<<<< HEAD
-    let (_b, app, middle) = app();
-    let mut req = req(Method::Get, "/api/v1/versions");
-    let v = {
-        let conn = app.diesel_database.get().unwrap();
-        let user = new_user("foo").create_or_update(&conn).unwrap();
-        let krate = CrateBuilder::new("foo_vers_show", user.id).expect_build(&conn);
-        new_version(krate.id, "2.0.0", Some(1234), user.id)
-            .save(&conn, &[])
-            .unwrap()
-    };
-    req.with_path(&format!("/api/v1/versions/{}", v.id));
-    let mut response = ok_resp!(middle.call(&mut req));
-    let json: VersionResponse = ::json(&mut response);
-=======
     let (app, anon, user) = TestApp::init().with_user();
     let user = user.as_model();
 
@@ -70,35 +55,17 @@
         let krate = CrateBuilder::new("foo_vers_show", user.id).expect_build(conn);
         VersionBuilder::new("2.0.0")
             .size(1234)
-            .expect_build(krate.id, conn)
+            .expect_build(krate.id, user.id, conn)
     });
 
     let url = format!("/api/v1/versions/{}", v.id);
     let json: VersionResponse = anon.get(&url).good();
->>>>>>> 83eedfce
     assert_eq!(json.version.id, v.id);
     assert_eq!(json.version.crate_size, Some(1234));
 }
 
 #[test]
 fn authors() {
-<<<<<<< HEAD
-    let (_b, app, middle) = app();
-    let mut req = req(Method::Get, "/api/v1/crates/foo_authors/1.0.0/authors");
-    {
-        let conn = app.diesel_database.get().unwrap();
-        let u = new_user("foo").create_or_update(&conn).unwrap();
-        let c = CrateBuilder::new("foo_authors", u.id).expect_build(&conn);
-        new_version(c.id, "1.0.0", None, u.id)
-            .save(&conn, &[])
-            .unwrap();
-    }
-    let mut response = ok_resp!(middle.call(&mut req));
-    let mut data = Vec::new();
-    response.body.write_body(&mut data).unwrap();
-    let s = ::std::str::from_utf8(&data).unwrap();
-    let json: Value = serde_json::from_str(s).unwrap();
-=======
     let (app, anon, user) = TestApp::init().with_user();
     let user = user.as_model();
 
@@ -109,40 +76,22 @@
     });
 
     let json: Value = anon.get("/api/v1/crates/foo_authors/1.0.0/authors").good();
->>>>>>> 83eedfce
     let json = json.as_object().unwrap();
     assert!(json.contains_key("users"));
 }
 
 #[test]
 fn record_rerendered_readme_time() {
-<<<<<<< HEAD
-    let (_b, app, _middle) = app();
-    let version = {
-        let conn = app.diesel_database.get().unwrap();
-        let u = new_user("foo").create_or_update(&conn).unwrap();
-        let c = CrateBuilder::new("foo_authors", u.id).expect_build(&conn);
-        new_version(c.id, "1.0.0", None, u.id)
-            .save(&conn, &[])
-            .unwrap()
-    };
-    {
-        let conn = app.diesel_database.get().unwrap();
-        version.record_readme_rendering(&conn).unwrap();
-        version.record_readme_rendering(&conn).unwrap();
-    }
-=======
     let (app, _, user) = TestApp::init().with_user();
     let user = user.as_model();
 
     app.db(|conn| {
         let c = CrateBuilder::new("foo_authors", user.id).expect_build(conn);
-        let version = VersionBuilder::new("1.0.0").expect_build(c.id, conn);
+        let version = VersionBuilder::new("1.0.0").expect_build(c.id, user.id, conn);
 
         version.record_readme_rendering(conn).unwrap();
         version.record_readme_rendering(conn).unwrap();
     });
->>>>>>> 83eedfce
 }
 
 #[test]
